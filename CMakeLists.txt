cmake_minimum_required(VERSION 3.10)

project(qkd-etsi-api 
        VERSION 1.0
        LANGUAGES C)

if(NOT CMAKE_BUILD_TYPE)
    set(CMAKE_BUILD_TYPE Release)
endif()

set(CMAKE_POSITION_INDEPENDENT_CODE ON)

find_package(OpenSSL REQUIRED)

option(QKD_DEBUG_LEVEL "Set debug verbosity (1-4)" 0)
option(BUILD_TESTS "Build test programs" OFF)
option(ENABLE_ETSI004 "Enable ETSI 004 API support" ON)
option(ENABLE_ETSI014 "Enable ETSI 014 API support" ON)

set(CMAKE_C_FLAGS_DEBUG "${CMAKE_C_FLAGS_DEBUG} -g")

set(COMMON_INCLUDES
    ${CMAKE_CURRENT_SOURCE_DIR}/include
)

# QKD backend selection
set(QKD_BACKEND "simulated" CACHE STRING "Select QKD backend (simulated, cerberis_xgr)")
set_property(CACHE QKD_BACKEND PROPERTY STRINGS simulated cerberis_xgr)

if(QKD_BACKEND STREQUAL "simulated")
    add_compile_definitions(QKD_USE_SIMULATED)
elseif(QKD_BACKEND STREQUAL "cerberis_xgr")
    add_compile_definitions(QKD_USE_CERBERIS_XGR)
endif()

# Define sources based on enabled APIs
set(API_SOURCES "")

if(ENABLE_ETSI004)
    list(APPEND COMMON_INCLUDES
        ${CMAKE_CURRENT_SOURCE_DIR}/include/etsi004
        ${CMAKE_CURRENT_SOURCE_DIR}/include/etsi004/backends
    )
    list(APPEND API_SOURCES
        src/etsi004/api.c
    )
    if(QKD_BACKEND STREQUAL "simulated")
        list(APPEND API_SOURCES 
            src/etsi004/backends/simulated.c
        )
    elseif(QKD_BACKEND STREQUAL "cerberis_xgr")
        list(APPEND API_SOURCES 
            src/etsi004/backends/cerberis_xgr.c
        )
    endif()
endif()

if(ENABLE_ETSI014)
    list(APPEND COMMON_INCLUDES
        ${CMAKE_CURRENT_SOURCE_DIR}/include/etsi014
        ${CMAKE_CURRENT_SOURCE_DIR}/include/etsi014/backends
    )
    list(APPEND API_SOURCES
        src/etsi014/api.c
    )
    if(QKD_BACKEND STREQUAL "simulated")
        list(APPEND API_SOURCES 
            src/etsi014/backends/simulated.c
        )
    elseif(QKD_BACKEND STREQUAL "cerberis_xgr")
        list(APPEND API_SOURCES 
            src/etsi014/backends/cerberis_xgr.c
        )
<<<<<<< HEAD
        add_compile_definitions(QKD_USE_CERBERIS_XGR)
        
        # Adding required libraries to interpret HTTPs req/res
        set(ADDITIONAL_LIBRARIES curl jansson)

    endif()

    add_library(qkd-etsi014-api ${ETSI014_SOURCES})
    target_include_directories(qkd-etsi014-api
        PUBLIC
            ${COMMON_INCLUDES}
    )
    target_link_libraries(qkd-etsi014-api
        PRIVATE
            OpenSSL::Crypto
            OpenSSL::SSL
            ${ADDITIONAL_LIBRARIES}
    )
    target_compile_definitions(qkd-etsi014-api
        PRIVATE
            $<$<BOOL:${QKD_DEBUG_LEVEL}>:QKD_DEBUG_LEVEL=${QKD_DEBUG_LEVEL}>
            ENABLE_ETSI014
    )
=======
    endif()
>>>>>>> a1f2c033
endif()

# Create unified library
add_library(qkd-etsi-api SHARED ${API_SOURCES})

target_include_directories(qkd-etsi-api
    PUBLIC 
        ${COMMON_INCLUDES}
)

target_link_libraries(qkd-etsi-api
    PUBLIC
        OpenSSL::Crypto
        OpenSSL::SSL
)

target_compile_definitions(qkd-etsi-api
    PRIVATE
        $<$<BOOL:${QKD_DEBUG_LEVEL}>:QKD_DEBUG_LEVEL=${QKD_DEBUG_LEVEL}>
        $<$<BOOL:${ENABLE_ETSI004}>:ENABLE_ETSI004>
        $<$<BOOL:${ENABLE_ETSI014}>:ENABLE_ETSI014>
        $<$<STREQUAL:${QKD_BACKEND},simulated>:QKD_USE_SIMULATED>
)

# Tests
if(BUILD_TESTS)
    enable_testing()

    if(ENABLE_ETSI004)
        add_executable(etsi004_test
            tests/etsi004/api_test.c
        )
        target_link_libraries(etsi004_test
            PRIVATE
                qkd-etsi-api
        )
        add_test(NAME etsi004_test COMMAND etsi004_test)
    endif()

    if(ENABLE_ETSI014)
        add_executable(etsi014_test
            tests/etsi014/api_test.c
        )
        target_link_libraries(etsi014_test
            PRIVATE
                qkd-etsi-api
        )
        add_test(NAME etsi014_test COMMAND etsi014_test)
    endif()
endif()

# Installation
install(TARGETS qkd-etsi-api
    LIBRARY DESTINATION lib
    ARCHIVE DESTINATION lib
    PUBLIC_HEADER DESTINATION include/qkd-etsi-api
)

install(FILES
    include/debug.h
    include/qkd_etsi_api.h
    DESTINATION include/qkd-etsi-api
)

if(ENABLE_ETSI004)
    install(DIRECTORY include/etsi004/
        DESTINATION include/qkd-etsi-api/etsi004
        FILES_MATCHING PATTERN "*.h"
    )
endif()

if(ENABLE_ETSI014)
    install(DIRECTORY include/etsi014/
        DESTINATION include/qkd-etsi-api/etsi014
        FILES_MATCHING PATTERN "*.h"
    )
endif()<|MERGE_RESOLUTION|>--- conflicted
+++ resolved
@@ -71,7 +71,6 @@
         list(APPEND API_SOURCES 
             src/etsi014/backends/cerberis_xgr.c
         )
-<<<<<<< HEAD
         add_compile_definitions(QKD_USE_CERBERIS_XGR)
         
         # Adding required libraries to interpret HTTPs req/res
@@ -95,9 +94,6 @@
             $<$<BOOL:${QKD_DEBUG_LEVEL}>:QKD_DEBUG_LEVEL=${QKD_DEBUG_LEVEL}>
             ENABLE_ETSI014
     )
-=======
-    endif()
->>>>>>> a1f2c033
 endif()
 
 # Create unified library
